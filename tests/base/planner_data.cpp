/*********************************************************************
* Software License Agreement (BSD License)
*
*  Copyright (c) 2012, Rice University
*  All rights reserved.
*
*  Redistribution and use in source and binary forms, with or without
*  modification, are permitted provided that the following conditions
*  are met:
*
*   * Redistributions of source code must retain the above copyright
*     notice, this list of conditions and the following disclaimer.
*   * Redistributions in binary form must reproduce the above
*     copyright notice, this list of conditions and the following
*     disclaimer in the documentation and/or other materials provided
*     with the distribution.
*   * Neither the name of the Rice University nor the names of its
*     contributors may be used to endorse or promote products derived
*     from this software without specific prior written permission.
*
*  THIS SOFTWARE IS PROVIDED BY THE COPYRIGHT HOLDERS AND CONTRIBUTORS
*  "AS IS" AND ANY EXPRESS OR IMPLIED WARRANTIES, INCLUDING, BUT NOT
*  LIMITED TO, THE IMPLIED WARRANTIES OF MERCHANTABILITY AND FITNESS
*  FOR A PARTICULAR PURPOSE ARE DISCLAIMED. IN NO EVENT SHALL THE
*  COPYRIGHT OWNER OR CONTRIBUTORS BE LIABLE FOR ANY DIRECT, INDIRECT,
*  INCIDENTAL, SPECIAL, EXEMPLARY, OR CONSEQUENTIAL DAMAGES (INCLUDING,
*  BUT NOT LIMITED TO, PROCUREMENT OF SUBSTITUTE GOODS OR SERVICES;
*  LOSS OF USE, DATA, OR PROFITS; OR BUSINESS INTERRUPTION) HOWEVER
*  CAUSED AND ON ANY THEORY OF LIABILITY, WHETHER IN CONTRACT, STRICT
*  LIABILITY, OR TORT (INCLUDING NEGLIGENCE OR OTHERWISE) ARISING IN
*  ANY WAY OUT OF THE USE OF THIS SOFTWARE, EVEN IF ADVISED OF THE
*  POSSIBILITY OF SUCH DAMAGE.
*********************************************************************/

/* Author: Ryan Luna */

#define BOOST_TEST_MODULE "PlannerData"
#include <boost/test/unit_test.hpp>
#include <boost/serialization/export.hpp>
#include <iostream>
#include <vector>

#include "ompl/base/PlannerData.h"
#include "ompl/base/spaces/RealVectorStateSpace.h"
<<<<<<< HEAD
#include "ompl/util/RandomNumbers.h"
=======
#include "../BoostTestTeamCityReporter.h"
>>>>>>> 89b82606

using namespace ompl;

// define a convenience macro
#define BOOST_OMPL_EXPECT_NEAR(a, b, diff) BOOST_CHECK_SMALL((a) - (b), diff)

BOOST_AUTO_TEST_CASE(SimpleConstruction)
{
    base::StateSpacePtr space(new base::RealVectorStateSpace(1));
    base::SpaceInformationPtr si(new base::SpaceInformation(space));
    base::PlannerData data(si);
    std::vector<base::State*> states;

    // Creating 1000 states
    for (unsigned int i = 0; i < 1000; ++i)
        states.push_back(space->allocState());

    // Adding vertices
    for (unsigned int i = 0; i < states.size(); ++i)
    {
        unsigned int vtx = data.addVertex(base::PlannerDataVertex(states[i], (signed)i));

        BOOST_CHECK_NE( vtx, base::PlannerData::INVALID_INDEX );
        BOOST_CHECK_EQUAL( data.addVertex(base::PlannerDataVertex(states[i])), vtx );

        BOOST_CHECK_EQUAL( data.vertexIndex(base::PlannerDataVertex(states[i])), i );
        BOOST_CHECK( data.vertexExists(base::PlannerDataVertex(states[i])) );
    }

    // We should have #states vertices and 0 edges
    BOOST_CHECK_EQUAL( data.numVertices(), states.size() );
    BOOST_CHECK_EQUAL( data.numEdges(), 0u );

    // Adding edges
    for (unsigned int i = 0; i < states.size()-1; ++i)
    {
        BOOST_CHECK( data.addEdge(i, i+1) );
        BOOST_CHECK_EQUAL( data.addEdge(i, states.size()), false ); // vertex #states.size() does not exist

        BOOST_CHECK( data.edgeExists(i, i+1) );
    }

    for (unsigned int i = 1; i < states.size(); ++i)
    {
        std::vector<unsigned int> neighbors;
        BOOST_REQUIRE_EQUAL( data.getIncomingEdges(i, neighbors), 1u );
        BOOST_CHECK_EQUAL( neighbors[0], i-1 );
    }

    // We should have #states vertices and #states-1 edges at this point
    BOOST_CHECK_EQUAL( data.numVertices(), states.size() );
    BOOST_CHECK_EQUAL( data.numEdges(), states.size()-1);

    // Make sure our edges are where we think they are
    for (unsigned int i = 0; i < states.size()-1; ++i)
    {
        std::vector<unsigned int> neighbors;
        BOOST_REQUIRE_EQUAL( data.getEdges(i, neighbors), 1u );
        BOOST_CHECK_EQUAL( neighbors[0], i+1 );
    }

    std::vector<unsigned int> neighbors;
    BOOST_CHECK_EQUAL( data.getEdges(states.size()-1, neighbors), 0u );

    // Make sure that the vertices can be retrived properly
    for (unsigned int i = 0; i < states.size(); ++i)
    {
        BOOST_CHECK_EQUAL( data.getVertex(i).getState(), states[i] );
        BOOST_CHECK_EQUAL( data.getVertex(i).getTag(), (signed)i );
    }

    for (size_t i = 0; i < states.size(); ++i)
        space->freeState(states[i]);
}

BOOST_AUTO_TEST_CASE(AdvancedConstruction)
{
    base::StateSpacePtr space(new base::RealVectorStateSpace(1));
    base::SpaceInformationPtr si(new base::SpaceInformation(space));
    base::PlannerData data(si);
    std::vector<base::State*> states;

    // Creating 1000 states
    for (unsigned int i = 0; i < 1000; ++i)
        states.push_back(space->allocState());

    // Adding vertices and edges simultaneously
    for (unsigned int i = 0; i < states.size()-1; ++i)
    {
        BOOST_CHECK( data.addEdge (base::PlannerDataVertex(states[i], (signed)i),
                                   base::PlannerDataVertex(states[i+1], (signed)i+1)) );

        // Duplicates are not allowed
        BOOST_CHECK_EQUAL( data.addEdge (base::PlannerDataVertex(states[i], (signed)i), base::PlannerDataVertex(states[i+1], (signed)i+1)), false );

        BOOST_CHECK( data.edgeExists (i, i+1) );

        BOOST_CHECK_EQUAL( data.vertexIndex(base::PlannerDataVertex(states[i], (signed)i)), i );
        BOOST_CHECK( data.vertexExists(base::PlannerDataVertex(states[i], i)) );
    }

    // Adding two start states and two goal states
    BOOST_CHECK_EQUAL( data.addStartVertex (base::PlannerDataVertex(states[states.size()-4], states.size()-4)), states.size()-4 );
    BOOST_CHECK_EQUAL( data.addGoalVertex (base::PlannerDataVertex(states[states.size()-3], states.size()-3)),  states.size()-3 );
    BOOST_CHECK_EQUAL( data.addStartVertex (base::PlannerDataVertex(states[states.size()-2], states.size()-2)), states.size()-2 );
    BOOST_CHECK_EQUAL( data.addGoalVertex (base::PlannerDataVertex(states[states.size()-1], states.size()-1)),  states.size()-1 );

    BOOST_CHECK_EQUAL( data.numStartVertices(), 2u );
    BOOST_CHECK_EQUAL( data.numGoalVertices (), 2u );
    BOOST_CHECK_EQUAL( data.getStartIndex(0), states.size()-4 );
    BOOST_CHECK_EQUAL( data.getStartIndex(1), states.size()-2 );
    BOOST_CHECK_EQUAL( data.getStartIndex(2), base::PlannerData::INVALID_INDEX );
    BOOST_CHECK_EQUAL( data.getGoalIndex(0), states.size()-3 );
    BOOST_CHECK_EQUAL( data.getGoalIndex(1), states.size()-1 );
    BOOST_CHECK_EQUAL( data.getGoalIndex(2), base::PlannerData::INVALID_INDEX );

    // Make sure that the start and goal indices are where we think they are
    for (unsigned int i = 0; i < states.size(); ++i)
    {
        if (i < states.size()-4)
        {
            BOOST_CHECK_EQUAL( data.isStartVertex(i), false );
            BOOST_CHECK_EQUAL( data.isGoalVertex(i), false );
        }
        else if (i == states.size()-4 || i == states.size()-2)
        {
            BOOST_CHECK_EQUAL( data.isStartVertex(i), true );
            BOOST_CHECK_EQUAL( data.isGoalVertex(i), false );
        }
        else if (i == states.size()-3 || i == states.size()-1)
        {
            BOOST_CHECK_EQUAL( data.isStartVertex(i), false );
            BOOST_CHECK_EQUAL( data.isGoalVertex(i), true );
        }
    }

    // We should have #states vertices and #states-1 edges
    BOOST_CHECK_EQUAL( data.numVertices(), states.size() );
    BOOST_CHECK_EQUAL( data.numEdges(), states.size()-1 );

    // Make sure our edges are where we think they are
    for (unsigned int i = 0; i < states.size()-1; ++i)
    {
        std::vector<unsigned int> nbrs;
        BOOST_CHECK_EQUAL( data.getEdges(i, nbrs), 1u );
        BOOST_CHECK_EQUAL( nbrs[0], i+1 );
    }

    for (unsigned int i = 1; i < states.size(); ++i)
    {
        std::vector<unsigned int> neighbors;
        BOOST_REQUIRE_EQUAL( data.getIncomingEdges(i, neighbors), 1u );
        BOOST_CHECK_EQUAL( neighbors[0], i-1 );
    }

    std::vector<unsigned int> nbrs;
    BOOST_CHECK_EQUAL( data.getEdges(states.size()-1, nbrs), 0u );

    // Make sure that the vertices can be retrived properly
    for (unsigned int i = 0; i < states.size(); ++i)
    {
        BOOST_CHECK_EQUAL(data.getVertex(i).getState(), states[i]);
        BOOST_CHECK_EQUAL(data.getVertex(i).getTag(), (signed)i);
    }

    for (size_t i = 0; i < states.size(); ++i)
        space->freeState(states[i]);
}

class TestEdge : public base::PlannerDataEdge
{
public:
    TestEdge (unsigned int _a, unsigned int _b) : base::PlannerDataEdge(), a(_a), b(_b) {}
    TestEdge (const TestEdge &rhs) : base::PlannerDataEdge(), a(rhs.a), b(rhs.b) {}
    virtual ~TestEdge (void) {}

    /// \brief Return a clone of this object, allocated from the heap.
    virtual PlannerDataEdge* clone () const
    {
        return static_cast<PlannerDataEdge*>(new TestEdge(*this));
    }

    unsigned int a, b;
};

BOOST_AUTO_TEST_CASE(DataIntegrity)
{
    base::StateSpacePtr space(new base::RealVectorStateSpace(1));
    base::SpaceInformationPtr si(new base::SpaceInformation(space));
    base::PlannerData data(si);
    std::vector<base::State*> states;

    // Creating 1000 states
    for (unsigned int i = 0; i < 1000; ++i)
    {
        base::State* st = space->allocState();
        st->as<base::RealVectorStateSpace::StateType>()->values[0] = i;
        states.push_back(st);
    }

    // Adding vertices and edges simultaneously
    for (unsigned int i = 1; i < states.size(); ++i)
    {
        BOOST_CHECK( data.addEdge (base::PlannerDataVertex(states[i-1], i),
                                   base::PlannerDataVertex(states[i], i+1),
                                   TestEdge(i-1, i)) );
    }

    // We should have #states vertices and #states-1 edges
    BOOST_CHECK_EQUAL( data.numVertices(), states.size() );
    BOOST_CHECK_EQUAL( data.numEdges(), states.size()-1 );

    // Attempt to retrieve some vertices
    BOOST_CHECK_NE( &data.getVertex(0), &base::PlannerData::NO_VERTEX );
    BOOST_CHECK_NE( &data.getVertex(3), &base::PlannerData::NO_VERTEX );
    BOOST_CHECK_EQUAL( &data.getVertex(states.size()), &base::PlannerData::NO_VERTEX ); // vertex #states.size() does not exist

    // Attempt to retrieve some edges
    BOOST_CHECK_NE( &data.getEdge(0, 1), &base::PlannerData::NO_EDGE );
    BOOST_CHECK_NE( &data.getEdge(4, 5), &base::PlannerData::NO_EDGE );
    BOOST_CHECK_EQUAL( &data.getEdge(0, states.size()), &base::PlannerData::NO_EDGE ); // edge does not exist

    // Ensure vertex data integrity
    for (unsigned int i = 0; i < states.size(); ++i)
        BOOST_CHECK_EQUAL( data.getVertex(i).getState()->as<base::RealVectorStateSpace::StateType>()->values[0], i );

    // Ensure edge data integrity
    for (unsigned int i = 1; i < states.size(); ++i)
    {
        TestEdge& edge = static_cast<TestEdge&>(data.getEdge(i-1, i));
        BOOST_REQUIRE_NE ( &edge, &base::PlannerData::NO_EDGE );
        BOOST_CHECK_EQUAL( edge.a, i-1 );
        BOOST_CHECK_EQUAL( edge.b, i );
    }

    // Reset the tag for state #0
    BOOST_CHECK( data.tagState(states[0], 10000) );
    BOOST_CHECK_EQUAL( data.getVertex(0).getTag(), 10000 );
    BOOST_CHECK_EQUAL( data.tagState(0, 1000), false ); // state doesn't exist

    // Reset the edge weight for 0->1
    BOOST_CHECK( data.setEdgeWeight(0, 1, 1.234) );
    BOOST_OMPL_EXPECT_NEAR( data.getEdgeWeight(0, 1), 1.234, 1e-4);

    BOOST_CHECK_EQUAL( data.getEdgeWeight(0, 5), base::PlannerData::INVALID_WEIGHT ); // edge does not exist
    BOOST_CHECK_EQUAL( data.setEdgeWeight(0, 5, 2.345), false );

    // Try to tag an invalid state
    BOOST_CHECK_EQUAL( data.tagState(0, 100), false );

    for (size_t i = 0; i < states.size(); ++i)
        space->freeState(states[i]);
}

BOOST_AUTO_TEST_CASE(AddRemoveVerticesAndEdges)
{
    base::StateSpacePtr space(new base::RealVectorStateSpace(1));
    base::SpaceInformationPtr si(new base::SpaceInformation(space));
    base::PlannerData data(si);
    std::vector<base::State*> states;

    // Creating 1000 states
    for (unsigned int i = 0; i < 1000; ++i)
        states.push_back(space->allocState());

    // Adding vertices and edges
    for (unsigned int i = 0; i < states.size()-1; ++i)
    {
        BOOST_CHECK_EQUAL( data.addEdge (base::PlannerDataVertex(states[i], i), base::PlannerDataVertex(states[i+1], i+1)),
                           true );
    }

    BOOST_CHECK_EQUAL( data.numVertices(), states.size() );
    BOOST_CHECK_EQUAL( data.numEdges(), states.size()-1 );

    BOOST_CHECK( data.removeVertex(base::PlannerDataVertex(states[states.size()-1])) );
    BOOST_CHECK_EQUAL( data.numVertices(), states.size()-1 );
    BOOST_CHECK_EQUAL( data.numEdges(), states.size()-2 );

    BOOST_CHECK_EQUAL( data.removeVertex(base::PlannerDataVertex(states[states.size()-1])), false ); // we already removed this vertex
    BOOST_CHECK_EQUAL( data.numVertices(), states.size()-1 );
    BOOST_CHECK_EQUAL( data.numEdges(), states.size()-2 );

    BOOST_CHECK_EQUAL( data.removeVertex(states.size()), false ); // vertex does not exist
    BOOST_CHECK_EQUAL( data.numVertices(), states.size()-1 );
    BOOST_CHECK_EQUAL( data.numEdges(), states.size()-2 );

    BOOST_CHECK( data.removeVertex(6) );
    BOOST_CHECK_EQUAL( data.numVertices(), states.size()-2 );
    BOOST_CHECK_EQUAL( data.numEdges(), states.size()-4 );  // incoming edge and outgoing edge should be removed

    BOOST_CHECK( data.removeEdge(base::PlannerDataVertex(states[1]), base::PlannerDataVertex(states[2])) );
    BOOST_CHECK_EQUAL( data.numVertices(), states.size()-2 );
    BOOST_CHECK_EQUAL( data.numEdges(), states.size()-5 );

    BOOST_CHECK_EQUAL( data.removeEdge(base::PlannerDataVertex(states[1]), base::PlannerDataVertex(states[2])), false ); // we just removed this edge
    BOOST_CHECK_EQUAL( data.numVertices(), states.size()-2  );
    BOOST_CHECK_EQUAL( data.numEdges(), states.size()-5 );

    BOOST_CHECK_EQUAL( data.removeEdge(5, 6), false ); // edge does not exist (we removed vertex 6)
    BOOST_CHECK_EQUAL( data.numVertices(), states.size()-2 );
    BOOST_CHECK_EQUAL( data.numEdges(), states.size()-5 );

    BOOST_CHECK( data.removeEdge(4, 5) );
    BOOST_CHECK_EQUAL( data.numVertices(), states.size()-2 );
    BOOST_CHECK_EQUAL( data.numEdges(), states.size()-6 );

    // Make sure the final graph looks the way we think:
    for (size_t i = 0; i < states.size(); ++i)
    {
        if (i == 6 || i == states.size()-1)
            BOOST_CHECK_EQUAL( data.vertexExists(base::PlannerDataVertex(states[i])), false );
        else
            BOOST_CHECK( data.vertexExists(base::PlannerDataVertex(states[i])) );
    }

    for (size_t i = 0; i < states.size()-2; ++i) // we removed two vertices
    {
        std::vector<unsigned int> nbrs;
        if (i == 1 || i == 4 || i == 5 || i == states.size()-3)
            BOOST_CHECK_EQUAL ( data.getEdges(i, nbrs), 0u );
        else
        {
            BOOST_CHECK_EQUAL ( data.getEdges(i, nbrs), 1u );
            BOOST_CHECK_EQUAL ( nbrs[0], i+1 );
            BOOST_CHECK( data.edgeExists(i, i+1) );
         }
    }

    for (size_t i = 0; i < states.size(); ++i)
        space->freeState(states[i]);
}

BOOST_AUTO_TEST_CASE(AddRemoveStartAndGoalStates)
{
    base::StateSpacePtr space(new base::RealVectorStateSpace(1));
    base::SpaceInformationPtr si(new base::SpaceInformation(space));
    base::PlannerData data(si);
    std::vector<base::State*> states;

    // Creating 1000 states
    for (unsigned int i = 0; i < 1000; ++i)
        states.push_back(space->allocState());

    // Adding vertices and edges
    for (unsigned int i = 0; i < states.size()-1; ++i)
    {
        // Mark states at the 50s as start states
        if (i % 50 == 0 && i % 100 != 0 && i != 0)
            data.addStartVertex(base::PlannerDataVertex(states[i], i));

        // Mark states at the 100s as goal states
        if (i % 100 == 0)
            data.addGoalVertex(base::PlannerDataVertex(states[i], i));

        BOOST_CHECK( data.addEdge (base::PlannerDataVertex(states[i], i),
                                   base::PlannerDataVertex(states[i+1], i+1)) );
    }

    BOOST_CHECK_EQUAL( data.numStartVertices(), 10u );
    BOOST_CHECK_EQUAL( data.numGoalVertices (), 10u );

    for (unsigned int i = 50; i < states.size()-1; i+=100)
        BOOST_CHECK( data.isStartVertex(i) );

    for (unsigned int i = 0; i < states.size()-1; i+=100)
        BOOST_CHECK( data.isGoalVertex(i) );

    // Removing a start state
    BOOST_CHECK( data.removeVertex(50) );

    BOOST_CHECK_EQUAL( data.numStartVertices(), 9u );
    BOOST_CHECK_EQUAL( data.numGoalVertices (), 10u );

    for (unsigned int i = 149; i < states.size()-1; i+=100)
        BOOST_CHECK( data.isStartVertex(i) );

    // Removing a goal state
    BOOST_CHECK( data.removeVertex(0) );

    for (unsigned int i = 98; i < states.size()-2; i+=100)
        BOOST_CHECK( data.isGoalVertex(i) );

    for (unsigned int i = 0; i < states.size() - 2; i++)
    {
        if ((i+2) % 100 == 0)
        {
            BOOST_CHECK_EQUAL( data.isStartVertex(i), false );
            BOOST_CHECK_EQUAL( data.isGoalVertex(i), true );
        }
        else if ((i+2) % 50 == 0 && i != 48)
        {
            BOOST_CHECK_EQUAL( data.isStartVertex(i), true );
            BOOST_CHECK_EQUAL( data.isGoalVertex(i), false );
        }
        else
        {
            BOOST_CHECK_EQUAL( data.isStartVertex(i), false );
            BOOST_CHECK_EQUAL( data.isGoalVertex(i), false );
        }
    }

    for (size_t i = 0; i < states.size(); ++i)
        space->freeState(states[i]);
}

class PlannerDataTestVertex : public ompl::base::PlannerDataVertex
{
public:
    PlannerDataTestVertex (base::State* st, int tag = 0, int tag2 = 0) : ompl::base::PlannerDataVertex(st, tag), tag2_(tag2) {}
    PlannerDataTestVertex (const PlannerDataTestVertex &rhs) : ompl::base::PlannerDataVertex(rhs.state_, rhs.tag_), tag2_(rhs.tag2_) {}

    virtual ompl::base::PlannerDataVertex* clone (void) const
    {
        return static_cast<ompl::base::PlannerDataVertex*>(new PlannerDataTestVertex(*this));
    }

    int tag2_;

protected:
    PlannerDataTestVertex(void) {}

    friend class boost::serialization::access;
    template <class Archive>
    void serialize(Archive & ar, const unsigned int version)
    {
        ar & boost::serialization::base_object<ompl::base::PlannerDataVertex>(*this);
        ar & tag2_;
    }
};

// This allows us to serialize the derived class PlannerDataTestVertex
BOOST_CLASS_EXPORT(PlannerDataTestVertex);

BOOST_AUTO_TEST_CASE(Serialization)
{
    base::StateSpacePtr space(new base::RealVectorStateSpace(1));
    base::SpaceInformationPtr si(new base::SpaceInformation(space));
    base::PlannerData data(si);
    std::vector<base::State*> states;

    // Creating 1000 states
    for (unsigned int i = 0; i < 1000; ++i)
    {
        states.push_back(space->allocState());
        states[i]->as<base::RealVectorStateSpace::StateType>()->values[0] = (double)i;

        PlannerDataTestVertex vtx(states[i], i, i+1);
        BOOST_CHECK (data.addVertex(vtx) == i );
        BOOST_CHECK (data.getVertex(i).getTag() == (signed)i);
        BOOST_CHECK (static_cast<PlannerDataTestVertex&>(data.getVertex(i)).tag2_ == (signed)i+1);
    }

    // Add a whole bunch of random edges
    unsigned int num_edges_to_add = 10000;
    ompl::RNG rng;

    for (unsigned int i = 0; i < num_edges_to_add; ++i)
    {
        unsigned int v2, v1 = rng.uniformInt(0, states.size()-1);
        do v2 = rng.uniformInt(0, states.size()-1); while (v2 == v1 || data.edgeExists(v1, v2));

        BOOST_CHECK( data.addEdge(v1, v2) );
    }

    BOOST_CHECK_EQUAL ( data.numVertices(), states.size() );
    BOOST_CHECK_EQUAL ( data.numEdges(), num_edges_to_add );

    data.serialize("testdata");

    base::PlannerData data2(si);
    data2.deserialize("testdata");

    // Verify that data == data2
    BOOST_CHECK_EQUAL ( data2.numVertices(), states.size() );
    BOOST_CHECK_EQUAL ( data2.numEdges(), num_edges_to_add );

    for (size_t i = 0; i < states.size(); ++i)
    {
        BOOST_CHECK (space->equalStates(data2.getVertex(i).getState(), states[i]) );
        BOOST_CHECK (data.getVertex(i).getTag() == data2.getVertex(i).getTag() );
        BOOST_CHECK (static_cast<PlannerDataTestVertex&>(data.getVertex(i)).tag2_ == (signed)i+1);
    }

    for (size_t i = 0; i < states.size(); ++i)
    {
        std::vector<unsigned int> neighbors, neighbors2;
        data.getEdges(i, neighbors);
        data2.getEdges(i, neighbors2);

        std::sort (neighbors.begin(), neighbors.end());
        std::sort (neighbors2.begin(), neighbors2.end());
        BOOST_REQUIRE_EQUAL( neighbors.size(), neighbors2.size() );

        for (size_t j = 0; j < neighbors.size(); ++j)
            BOOST_CHECK_EQUAL( neighbors[j], neighbors2[j] );
    }

    for (size_t i = 0; i < states.size(); ++i)
        space->freeState(states[i]);
}<|MERGE_RESOLUTION|>--- conflicted
+++ resolved
@@ -41,12 +41,9 @@
 #include <vector>
 
 #include "ompl/base/PlannerData.h"
+#include "ompl/base/PlannerDataStorage.h"
 #include "ompl/base/spaces/RealVectorStateSpace.h"
-<<<<<<< HEAD
-#include "ompl/util/RandomNumbers.h"
-=======
 #include "../BoostTestTeamCityReporter.h"
->>>>>>> 89b82606
 
 using namespace ompl;
 
@@ -515,10 +512,11 @@
     BOOST_CHECK_EQUAL ( data.numVertices(), states.size() );
     BOOST_CHECK_EQUAL ( data.numEdges(), num_edges_to_add );
 
-    data.serialize("testdata");
+
+    base::PlannerDataStorage::Serialize(data, "testdata");
 
     base::PlannerData data2(si);
-    data2.deserialize("testdata");
+    base::PlannerDataStorage::Deserialize("testdata", data2);
 
     // Verify that data == data2
     BOOST_CHECK_EQUAL ( data2.numVertices(), states.size() );
