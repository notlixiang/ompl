--- conflicted
+++ resolved
@@ -24,20 +24,16 @@
   add_ompl_demo(demo_StateSampling StateSampling.cpp)
   add_ompl_demo(demo_GeometricCarPlanning GeometricCarPlanning.cpp)
   add_ompl_demo(demo_HybridSystemPlanning HybridSystemPlanning.cpp)
+  add_ompl_demo(demo_TriangulationDemo TriangulationDemo.cpp)
 
   if (OMPL_EXTENSION_OPENDE)
     add_ompl_demo(demo_OpenDERigidBodyPlanning OpenDERigidBodyPlanning.cpp)
   endif()
 
-<<<<<<< HEAD
-  add_ompl_demo(demo_TriangulationDemo TriangulationDemo.cpp)
-
-=======
 # Only build the PlannerData demo on Boost >= 1.44
   if(NOT "${Boost_VERSION}" LESS 104400)
     add_ompl_demo(demo_PlannerData PlannerData.cpp)
   endif(NOT "${Boost_VERSION}" LESS 104400)
->>>>>>> f80e5610
 endif(OMPL_BUILD_DEMOS)
 
 file(GLOB OMPL_DEMO_CXX_FILES "*.cpp")
