/*********************************************************************
* Software License Agreement (BSD License)
*
*  Copyright (c) 2012, Willow Garage, Inc.
*  All rights reserved.
*
*  Redistribution and use in source and binary forms, with or without
*  modification, are permitted provided that the following conditions
*  are met:
*
*   * Redistributions of source code must retain the above copyright
*     notice, this list of conditions and the following disclaimer.
*   * Redistributions in binary form must reproduce the above
*     copyright notice, this list of conditions and the following
*     disclaimer in the documentation and/or other materials provided
*     with the distribution.
*   * Neither the name of the Willow Garage nor the names of its
*     contributors may be used to endorse or promote products derived
*     from this software without specific prior written permission.
*
*  THIS SOFTWARE IS PROVIDED BY THE COPYRIGHT HOLDERS AND CONTRIBUTORS
*  "AS IS" AND ANY EXPRESS OR IMPLIED WARRANTIES, INCLUDING, BUT NOT
*  LIMITED TO, THE IMPLIED WARRANTIES OF MERCHANTABILITY AND FITNESS
*  FOR A PARTICULAR PURPOSE ARE DISCLAIMED. IN NO EVENT SHALL THE
*  COPYRIGHT OWNER OR CONTRIBUTORS BE LIABLE FOR ANY DIRECT, INDIRECT,
*  INCIDENTAL, SPECIAL, EXEMPLARY, OR CONSEQUENTIAL DAMAGES (INCLUDING,
*  BUT NOT LIMITED TO, PROCUREMENT OF SUBSTITUTE GOODS OR SERVICES;
*  LOSS OF USE, DATA, OR PROFITS; OR BUSINESS INTERRUPTION) HOWEVER
*  CAUSED AND ON ANY THEORY OF LIABILITY, WHETHER IN CONTRACT, STRICT
*  LIABILITY, OR TORT (INCLUDING NEGLIGENCE OR OTHERWISE) ARISING IN
*  ANY WAY OUT OF THE USE OF THIS SOFTWARE, EVEN IF ADVISED OF THE
*  POSSIBILITY OF SUCH DAMAGE.
*********************************************************************/

/* Author: Luis G. Torres, Ioan Sucan */
/* Edited by: Jonathan Gammell (allocInformedStateSampler) */

#ifndef OMPL_BASE_OPTIMIZATION_OBJECTIVE_
#define OMPL_BASE_OPTIMIZATION_OBJECTIVE_

#include "ompl/base/Cost.h"
#include "ompl/base/SpaceInformation.h"
#include "ompl/util/ClassForward.h"
#include "ompl/base/ProblemDefinition.h"
#include "ompl/base/samplers/InformedStateSampler.h"
#include <boost/noncopyable.hpp>
#include <boost/concept_check.hpp>

#include <iostream>

namespace ompl
{
    namespace base
    {
        class Goal;

        /** \brief The definition of a function which returns an admissible estimate of the optimal path cost from a given state to a goal. */
        typedef boost::function<Cost (const State*, const Goal*)> CostToGoHeuristic;

        /// @cond IGNORE
        /** \brief Forward declaration of ompl::base::OptimizationObjective */
        OMPL_CLASS_FORWARD(OptimizationObjective);
        /// @endcond

        /** \class ompl::base::OptimizationObjectivePtr
            \brief A boost shared pointer wrapper for ompl::base::OptimizationObjective */

        /** \brief Abstract definition of optimization objectives.

            \note This implementation has greatly benefited from discussions with Kris Hauser */
        class OptimizationObjective : private boost::noncopyable
        {
        public:
            /** \brief Constructor. The objective must always know the space information it is part of. The cost threshold for objective satisfaction defaults to 0.0. */
            OptimizationObjective(const SpaceInformationPtr &si);

            virtual ~OptimizationObjective()
            {
            }

            /** \brief Get the description of this optimization objective */
            const std::string& getDescription() const;

            /** \brief Verify that our objective is satisfied already and we can stop planning */
            virtual bool isSatisfied(Cost c) const;

            /** \brief Returns the cost threshold currently being checked for objective satisfaction */
            Cost getCostThreshold() const;

            /** \brief Set the cost threshold for objective satisfaction. When a path is found with a cost better than the cost threshold, the objective is considered satisfied. */
            void setCostThreshold(Cost c);

            /** \brief Check whether the the cost \e c1 is considered better than the cost \e c2. By default, this returns true only if c1 is less by at least some threshold amount, for numerical robustness. */
            virtual bool isCostBetterThan(Cost c1, Cost c2) const;

            /** \brief Compare whether cost \e c1 and cost \e c2 are equivalent. By default defined as !isCostBetterThan(c1, c2) && !isCostBetterThan(c2, c1), as if c1 is not better than c2, and c2 is not better than c1, then they are equal. */
            virtual bool isCostEquivalentTo(Cost c1, Cost c2) const;

            /** \brief Returns whether the cost is finite or not. */
            virtual bool isFinite(Cost cost) const;

            /** \brief Return the minimum cost given \e c1 and \e c2. Uses isCostBetterThan. */
            virtual Cost betterCost(Cost c1, Cost c2) const;

            /** \brief Evaluate a cost map defined on the state space at a state \e s. */
            virtual Cost stateCost(const State *s) const = 0;

            /** \brief Get the cost that corresponds to the motion segment between \e s1 and \e s2 */
            virtual Cost motionCost(const State *s1, const State *s2) const = 0;

            /** \brief Get the cost that corresponds to combining the costs \e c1 and \e c2. Default implementation defines this combination as an addition. */
            virtual Cost combineCosts(Cost c1, Cost c2) const;

            /** \brief Get the identity cost value. The identity cost value is the cost c_i such that, for all costs c, combineCosts(c, c_i) = combineCosts(c_i, c) = c. In other words, combining a cost with the identity cost does not change the original cost. By default, a cost with the value 0.0 is returned. It's very important to override this with the proper identity value for your optimization objectives, or else optimal planners may not work. */
            virtual Cost identityCost() const;

            /** \brief Get a cost which is greater than all other costs in this OptimizationObjective; required for use in Dijkstra/Astar. Defaults to returning the double value inf.*/
            virtual Cost infiniteCost() const;

            /** \brief Returns a cost value corresponding to starting at a state \e s. No optimal planners currently support this method. Defaults to returning the objective's identity cost. */
            virtual Cost initialCost(const State *s) const;

            /** \brief Returns a cost value corresponding to a path ending at a state \e s. No optimal planners currently support this method. Defaults to returning the objective's identity cost. */
            virtual Cost terminalCost(const State *s) const;

            /** \brief Check if this objective has a symmetric cost metric, i.e. motionCost(s1, s2) = motionCost(s2, s1). Default implementation returns whether the underlying state space has symmetric interpolation. */
            virtual bool isSymmetric() const;

            /** \brief Compute the average state cost of this objective by taking a sample of \e numStates states */
            virtual Cost averageStateCost(unsigned int numStates) const;

            /** \brief Set the cost-to-go heuristic function for this objective. The cost-to-go heuristic is a function which returns an admissible estimate of the optimal path cost from a given state to a goal, where "admissible" means that the estimated cost is always less than the true optimal cost. */
            void setCostToGoHeuristic(const CostToGoHeuristic& costToGo);

            /** \brief Check if this objective has a cost-to-go heuristic function. */
            bool hasCostToGoHeuristic() const;

            /** \brief Uses a cost-to-go heuristic to calculate an admissible estimate of the optimal cost from a given state to a given goal. If no cost-to-go heuristic has been specified with setCostToGoHeuristic(), this function just returns the identity cost, which is sure to be an admissible heuristic if there are no negative costs. */
            Cost costToGo(const State *state, const Goal *goal) const;

            /** \brief Defines an admissible estimate on the optimal cost on the motion between states \e s1 and \e s2. An admissible estimate always undervalues the true optimal cost of the motion. Used by some planners to speed up planning. The default implementation of this method returns this objective's identity cost, which is sure to be an admissible heuristic if there are no negative costs. */
            virtual Cost motionCostHeuristic(const State *s1, const State *s2) const;

            /** \brief Returns this objective's SpaceInformation. Needed for operators in MultiOptimizationObjective */
            const SpaceInformationPtr& getSpaceInformation() const;

<<<<<<< HEAD
            /** \brief Allocate a heuristic-sampling state generator for this cost function, defaults to a basic rejection sampling scheme when the derived class does not provide a better method.*/
            virtual InformedStateSamplerPtr allocInformedStateSampler(const StateSpace* space, const ProblemDefinitionPtr probDefn, const Cost* bestCost) const;

=======
            /** \brief Print information about this optimization objective */
            virtual void print(std::ostream &out) const;
>>>>>>> d31f4018
        protected:
            /** \brief The space information for this objective */
            SpaceInformationPtr si_;

            /** \brief The description of this optimization objective */
            std::string         description_;

            /** \brief The cost threshold used for checking whether this objective has been satisfied during planning */
            Cost                threshold_;

            /** \brief The function used for returning admissible estimates on the optimal cost of the path between a given state and goal */
            CostToGoHeuristic   costToGoFn_;
        };

        /**
            \brief For use when goal region's distanceGoal() is
            equivalent to the cost-to-go of a state under the
            optimization objective. This function assumes that all states
            within the goal region's threshold have a cost-to-go of
            exactly zero. Note: \e goal is assumed to be of type
            ompl::base::GoalRegion
        */
        Cost goalRegionCostToGo(const State *state, const Goal *goal);

        /** \brief This class allows for the definition of multiobjective optimal planning problems. Objectives are added to this compound object, and motion costs are computed by taking a weighted sum of the individual objective costs. */
        class MultiOptimizationObjective : public OptimizationObjective
        {
        public:
            MultiOptimizationObjective(const SpaceInformationPtr &si);

            /** \brief Adds a new objective for this multiobjective. A weight must also be specified for specifying importance of this objective in planning. */
            void addObjective(const OptimizationObjectivePtr& objective,
                              double weight);

            /** \brief Returns the number of objectives that make up this multiobjective. */
            std::size_t getObjectiveCount() const;

            /** \brief Returns a specific objective from this multiobjective, where the individual objectives are in order of addition to the multiobjective, and \e idx is the zero-based index into this ordering. */
            const OptimizationObjectivePtr& getObjective(unsigned int idx) const;

            /** \brief Returns the weighing factor of a specific objective */
            double getObjectiveWeight(unsigned int idx) const;

            /** \brief Sets the weighing factor of a specific objective */
            void setObjectiveWeight(unsigned int idx, double weight);

            /** \brief This method "freezes" this multiobjective so that no more objectives can be added to it */
            void lock();

            /** \brief Returns whether this multiobjective has been locked from adding further objectives */
            bool isLocked() const;

            /** The default implementation of this method is to use
              addition to add up all the individual objectives' state cost
              values, where each individual value is scaled by its
              weight */
            virtual Cost stateCost(const State *s) const;

            /** The default implementation of this method is to use
              addition to add up all the individual objectives' motion
              cost values, where each individual value is scaled by
              its weight */
            virtual Cost motionCost(const State *s1, const State *s2) const;

        protected:

            /** \brief Defines a pairing of an objective and its weight */
            struct Component
            {
                Component(const OptimizationObjectivePtr& obj, double weight);
                OptimizationObjectivePtr objective;
                double weight;
            };

            /** \brief List of objective/weight pairs */
            std::vector<Component> components_;

            /** \brief Whether this multiobjective is locked from further additions */
            bool                   locked_;

            // Friend functions for operator overloads for easy multiobjective creation
            friend OptimizationObjectivePtr operator+(const OptimizationObjectivePtr &a,
                                                      const OptimizationObjectivePtr &b);

            friend OptimizationObjectivePtr operator*(double w, const OptimizationObjectivePtr &a);

            friend OptimizationObjectivePtr operator*(const OptimizationObjectivePtr &a, double w);
        };

        /** \brief Given two optimization objectives, returns a MultiOptimizationObjective that combines the two objectives with both weights equal to 1.0. */
        OptimizationObjectivePtr operator+(const OptimizationObjectivePtr &a,
                                           const OptimizationObjectivePtr &b);

        /** \brief Given a weighing factor and an optimization objective, returns a MultiOptimizationObjective containing only this objective weighted by the given weight */
        OptimizationObjectivePtr operator*(double w, const OptimizationObjectivePtr &a);

        /** \brief Given a weighing factor and an optimization objective, returns a MultiOptimizationObjective containing only this objective weighted by the given weight */
        OptimizationObjectivePtr operator*(const OptimizationObjectivePtr &a, double w);
    }
}

#endif<|MERGE_RESOLUTION|>--- conflicted
+++ resolved
@@ -144,14 +144,12 @@
             /** \brief Returns this objective's SpaceInformation. Needed for operators in MultiOptimizationObjective */
             const SpaceInformationPtr& getSpaceInformation() const;
 
-<<<<<<< HEAD
             /** \brief Allocate a heuristic-sampling state generator for this cost function, defaults to a basic rejection sampling scheme when the derived class does not provide a better method.*/
             virtual InformedStateSamplerPtr allocInformedStateSampler(const StateSpace* space, const ProblemDefinitionPtr probDefn, const Cost* bestCost) const;
 
-=======
             /** \brief Print information about this optimization objective */
             virtual void print(std::ostream &out) const;
->>>>>>> d31f4018
+
         protected:
             /** \brief The space information for this objective */
             SpaceInformationPtr si_;
