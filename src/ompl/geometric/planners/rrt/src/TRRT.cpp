/*********************************************************************
 * Software License Agreement (BSD License)
 *
 *  Copyright (c) 2008, Willow Garage, Inc.
 *  All rights reserved.
 *
 *  Redistribution and use in source and binary forms, with or without
 *  modification, are permitted provided that the following conditions
 *  are met:
 *
 *   * Redistributions of source code must retain the above copyright
 *     notice, this list of conditions and the following disclaimer.
 *   * Redistributions in binary form must reproduce the above
 *     copyright notice, this list of conditions and the following
 *     disclaimer in the documentation and/or other materials provided
 *     with the distribution.
 *   * Neither the name of the Willow Garage nor the names of its
 *     contributors may be used to endorse or promote products derived
 *     from this software without specific prior written permission.
 *
 *  THIS SOFTWARE IS PROVIDED BY THE COPYRIGHT HOLDERS AND CONTRIBUTORS
 *  "AS IS" AND ANY EXPRESS OR IMPLIED WARRANTIES, INCLUDING, BUT NOT
 *  LIMITED TO, THE IMPLIED WARRANTIES OF MERCHANTABILITY AND FITNESS
 *  FOR A PARTICULAR PURPOSE ARE DISCLAIMED. IN NO EVENT SHALL THE
 *  COPYRIGHT OWNER OR CONTRIBUTORS BE LIABLE FOR ANY DIRECT, INDIRECT,
 *  INCIDENTAL, SPECIAL, EXEMPLARY, OR CONSEQUENTIAL DAMAGES (INCLUDING,
 *  BUT NOT LIMITED TO, PROCUREMENT OF SUBSTITUTE GOODS OR SERVICES;
 *  LOSS OF USE, DATA, OR PROFITS; OR BUSINESS INTERRUPTION) HOWEVER
 *  CAUSED AND ON ANY THEORY OF LIABILITY, WHETHER IN CONTRACT, STRICT
 *  LIABILITY, OR TORT (INCLUDING NEGLIGENCE OR OTHERWISE) ARISING IN
 *  ANY WAY OUT OF THE USE OF THIS SOFTWARE, EVEN IF ADVISED OF THE
 *  POSSIBILITY OF SUCH DAMAGE.
 *********************************************************************/

/* Author: Dave Coleman */

#include "ompl/geometric/planners/rrt/TRRT.h"
#include "ompl/base/OptimizationObjective.h"
#include "ompl/base/goals/GoalSampleableRegion.h"
#include "ompl/tools/config/SelfConfig.h"
#include "ompl/tools/config/MagicConstants.h"
#include <limits>

ompl::geometric::TRRT::TRRT(const base::SpaceInformationPtr &si) : base::Planner(si, "TRRT")
{
    // Standard RRT Variables
    specs_.approximateSolutions = true;
    specs_.directed = true;

    goalBias_ = 0.05;
    maxDistance_ = 0.0; // set in setup()
    lastGoalMotion_ = NULL;

    Planner::declareParam<double>("range", this, &TRRT::setRange, &TRRT::getRange, "0.:1.:10000.");
    Planner::declareParam<double>("goal_bias", this, &TRRT::setGoalBias, &TRRT::getGoalBias, "0.:.05:1.");

    // TRRT Specific Variables
    frontierThreshold_ = 0.0; // set in setup()
    kConstant_ = 0.0; // set in setup()
    maxStatesFailed_ = 10; // threshold for when to start increasing the temperatuer
    tempChangeFactor_ = 2.0; // how much to decrease or increase the temp each time
    minTemperature_ = 10e-10; // lower limit of the temperature change
    initTemperature_ = 10e-6; // where the temperature starts out
    frontierNodeRatio_ = 0.1; // 1/10, or 1 nonfrontier for every 10 frontier

    Planner::declareParam<unsigned int>("max_states_failed", this, &TRRT::setMaxStatesFailed, &TRRT::getMaxStatesFailed, "1:1000");
    Planner::declareParam<double>("temp_change_factor", this, &TRRT::setTempChangeFactor, &TRRT::getTempChangeFactor,"0.:.1:10.");
    Planner::declareParam<double>("min_temperature", this, &TRRT::setMinTemperature, &TRRT::getMinTemperature);
    Planner::declareParam<double>("init_temperature", this, &TRRT::setInitTemperature, &TRRT::getInitTemperature);
    Planner::declareParam<double>("frontier_threshold", this, &TRRT::setFrontierThreshold, &TRRT::getFrontierThreshold);
    Planner::declareParam<double>("frontierNodeRatio", this, &TRRT::setFrontierNodeRatio, &TRRT::getFrontierNodeRatio);
    Planner::declareParam<double>("k_constant", this, &TRRT::setKConstant, &TRRT::getKConstant);
}

ompl::geometric::TRRT::~TRRT(void)
{
    freeMemory();
}

void ompl::geometric::TRRT::clear(void)
{
    Planner::clear();
    sampler_.reset();
    freeMemory();
    if (nearestNeighbors_)
        nearestNeighbors_->clear();
    lastGoalMotion_ = NULL;

    // Clear TRRT specific variables ---------------------------------------------------------
    numStatesFailed_ = 0;
    temp_ = initTemperature_;
    nonfrontierCount_ = 1;
    frontierCount_ = 1; // init to 1 to prevent division by zero error
}

void ompl::geometric::TRRT::setup(void)
{
    Planner::setup();
    tools::SelfConfig selfConfig(si_, getName());

<<<<<<< HEAD
    double averageCost;
    base::MechanicalWorkOptimizationObjective *opt = dynamic_cast<base::MechanicalWorkOptimizationObjective*>(pdef_->getOptimizationObjective().get());
    if (!opt)
    {
	OMPL_ERROR("TRRT was supplied an inappropriate optimization objective; it can only handle types of MechanicalWorkOptimizationObjective.");
	averageCost = 1.0;
    }
    else
    {
      // Find the average cost of states by sampling x=100 random states
      averageCost = pdef_->getOptimizationObjective()->averageStateCost(100).v;
    }

=======
>>>>>>> 197e0b9d
    // Set maximum distance a new node can be from its nearest neighbor
    if (maxDistance_ < std::numeric_limits<double>::epsilon())
    {
        selfConfig.configurePlannerRange(maxDistance_);
        maxDistance_ *= magic::COST_MAX_MOTION_LENGTH_AS_SPACE_EXTENT_FRACTION;
    }

    // Set the threshold that decides if a new node is a frontier node or non-frontier node
    if (frontierThreshold_ < std::numeric_limits<double>::epsilon())
    {
        frontierThreshold_ = si_->getMaximumExtent() * 0.01;
        OMPL_DEBUG("Frontier threshold detected to be %lf", frontierThreshold_);
    }

    // Autoconfigure the K constant
    if (kConstant_ < std::numeric_limits<double>::epsilon())
    {
        // Find the average cost of states by sampling
        double averageCost = si_->averageStateCost(magic::TEST_STATE_COUNT);
        kConstant_ = averageCost;
        OMPL_DEBUG("K constant detected to be %lf", kConstant_);
    }

    // Create the nearest neighbor function the first time setup is run
    if (!nearestNeighbors_)
        nearestNeighbors_.reset(tools::SelfConfig::getDefaultNearestNeighbors<Motion*>(si_->getStateSpace()));

    // Set the distance function
    nearestNeighbors_->setDistanceFunction(boost::bind(&TRRT::distanceFunction, this, _1, _2));

    // Setup TRRT specific variables ---------------------------------------------------------
    numStatesFailed_ = 0;
    temp_ = initTemperature_;
    nonfrontierCount_ = 1;
    frontierCount_ = 1; // init to 1 to prevent division by zero error
}

void ompl::geometric::TRRT::freeMemory(void)
{
    // Delete all motions, states and the nearest neighbors data structure
    if (nearestNeighbors_)
    {
        std::vector<Motion*> motions;
        nearestNeighbors_->list(motions);
        for (unsigned int i = 0 ; i < motions.size() ; ++i)
        {
            if (motions[i]->state)
                si_->freeState(motions[i]->state);
            delete motions[i];
        }
    }
}

ompl::base::PlannerStatus
ompl::geometric::TRRT::solve(const base::PlannerTerminationCondition &plannerTerminationCondition)
{
    // Basic error checking
    checkValidity();

    // Goal information
    base::Goal                 *goal   = pdef_->getGoal().get();
    base::GoalSampleableRegion *goalRegion = dynamic_cast<base::GoalSampleableRegion*>(goal);

    // Optimization Objective information
    base::OptimizationObjectivePtr opt = pdef_->getOptimizationObjective();

    // Input States ---------------------------------------------------------------------------------

    // Loop through valid input states and add to tree
    while (const base::State *state = pis_.nextStart())
    {
        // Allocate memory for a new start state motion based on the "space-information"-size
        Motion *motion = new Motion(si_);

        // Copy destination <= source (backwards???)
        si_->copyState(motion->state, state);

        // Set cost for this start state
        motion->cost = opt->stateCost(motion->state);

        // Add start motion to the tree
        nearestNeighbors_->add(motion);
    }

    // Check that input states exist
    if (nearestNeighbors_->size() == 0)
    {
        OMPL_ERROR("There are no valid initial states!");
        return base::PlannerStatus::INVALID_START;
    }

    // Create state sampler if this is TRRT's first run
    if (!sampler_)
        sampler_ = si_->allocStateSampler();

    // Debug
    OMPL_INFORM("Starting with %u states", nearestNeighbors_->size());


    // Solver variables ------------------------------------------------------------------------------------

    // the final solution
    Motion *solution  = NULL;
    // the approximate solution, returned if no final solution found
    Motion *approxSolution = NULL;
    // track the distance from goal to closest solution yet found
    double  approxDifference = std::numeric_limits<double>::infinity();

    // distance between states - the intial state and the interpolated state (may be the same)
    double randMotionDistance;
    double motionDistance;

    // Create random motion and a pointer (for optimization) to its state
    Motion *randMotion   = new Motion(si_);
    Motion *nearMotion;

    // STATES
    // The random state
    base::State *randState = randMotion->state;
    // The new state that is generated between states *to* and *from*
    base::State *interpolatedState = si_->allocState(); // Allocates "space information"-sized memory for a state
    // The chosen state btw rand_state and interpolated_state
    base::State *newState;

    // Begin sampling --------------------------------------------------------------------------------------
    while (plannerTerminationCondition() == false)
    {
        // I.

        // Sample random state (with goal biasing probability)
        if (goalRegion && rng_.uniform01() < goalBias_ && goalRegion->canSample())
        {
            // Bias sample towards goal
            goalRegion->sampleGoal(randState);
        }
        else
        {
            // Uniformly Sample
            sampler_->sampleUniform(randState);
        }

        // II.

        // Find closest state in the tree
        nearMotion = nearestNeighbors_->nearest(randMotion);

        // III.

        // Distance from near state q_n to a random state
        randMotionDistance = si_->distance(nearMotion->state, randState);

        // Check if the rand_state is too far away
        if (randMotionDistance > maxDistance_)
        {
            // Computes the state that lies at time t in [0, 1] on the segment that connects *from* state to *to* state.
            // The memory location of *state* is not required to be different from the memory of either *from* or *to*.
            si_->getStateSpace()->interpolate(nearMotion->state, randState,
                                              maxDistance_ / randMotionDistance, interpolatedState);

            // Update the distance between near and new with the interpolated_state
            motionDistance = si_->distance(nearMotion->state, interpolatedState);

            // Use the interpolated state as the new state
            newState = interpolatedState;
        }
        else
        {
            // Random state is close enough
            newState = randState;

            // Copy the distance
            motionDistance = randMotionDistance;
        }

        // IV.
        // this stage integrates collision detections in the presence of obstacles and checks for collisions

        /** bool checkMotion(const State *s1, const State *s2, std::pair<State*, double> &lastValid) const
            \brief Incrementally check if the path between two motions is valid. Also compute the last state that was
            valid and the time of that state. The time is used to parametrize the motion from s1 to s2, s1 being at t =
            0 and s2 being at t = 1. This function assumes s1 is valid.
            \param s1 start state of the motion to be checked (assumed to be valid)
            \param s2 final state of the motion to be checked
        */
        if (!si_->checkMotion(nearMotion->state, newState))
            continue; // try a new sample


        // Minimum Expansion Control
        // A possible side effect may appear when the tree expansion toward unexplored regions remains slow, and the
        // new nodes contribute only to refine already explored regions.
        if (!minExpansionControl(randMotionDistance))
        {
            continue; // give up on this one and try a new sample
        }

        base::Cost childCost = opt->stateCost(newState);

        // Only add this motion to the tree if the tranistion test accepts it
<<<<<<< HEAD
        if(!transitionTest(childCost.v, nearMotion->cost.v, motionDistance))
=======
        if (!transitionTest(childCost, nearMotion->cost, motionDistance))
>>>>>>> 197e0b9d
        {
            continue; // give up on this one and try a new sample
        }

        // V.

        // Create a motion
        Motion *motion = new Motion(si_);
        si_->copyState(motion->state, newState);
        motion->parent = nearMotion; // link q_new to q_near as an edge
        motion->cost = childCost;

        // Add motion to data structure
        nearestNeighbors_->add(motion);

        // VI.

        // Check if this motion is the goal
        double distToGoal = 0.0;
        bool isSatisfied = goal->isSatisfied(motion->state, &distToGoal);
        if (isSatisfied)
        {
            approxDifference = distToGoal; // the tolerated error distance btw state and goal
            solution = motion; // set the final solution
            break;
        }

        // Is this the closest solution we've found so far
        if (distToGoal < approxDifference)
        {
            approxDifference = distToGoal;
            approxSolution = motion;
        }

    } // end of solver sampling loop


    // Finish solution processing --------------------------------------------------------------------

    bool solved = false;
    bool approximate = false;

    // Substitute an empty solution with the best approximation
    if (solution == NULL)
    {
        solution = approxSolution;
        approximate = true;
    }

    // Generate solution path for real/approx solution
    if (solution != NULL)
    {
        lastGoalMotion_ = solution;

        // construct the solution path
        std::vector<Motion*> mpath;
        while (solution != NULL)
        {
            mpath.push_back(solution);
            solution = solution->parent;
        }

        // set the solution path
        PathGeometric *path = new PathGeometric(si_);
        for (int i = mpath.size() - 1 ; i >= 0 ; --i)
            path->append(mpath[i]->state);

        pdef_->addSolutionPath(base::PathPtr(path), approximate, approxDifference);
        solved = true;
    }

    // Clean up ---------------------------------------------------------------------------------------

    si_->freeState(interpolatedState);
    if (randMotion->state)
        si_->freeState(randMotion->state);
    delete randMotion;

    OMPL_INFORM("Created %u states", nearestNeighbors_->size());

    return base::PlannerStatus(solved, approximate);
}

void ompl::geometric::TRRT::getPlannerData(base::PlannerData &data) const
{
    Planner::getPlannerData(data);

    std::vector<Motion*> motions;
    if (nearestNeighbors_)
        nearestNeighbors_->list(motions);

    if (lastGoalMotion_)
        data.addGoalVertex(base::PlannerDataVertex(lastGoalMotion_->state));

    for (unsigned int i = 0 ; i < motions.size() ; ++i)
    {
        if (motions[i]->parent == NULL)
            data.addStartVertex(base::PlannerDataVertex(motions[i]->state));
        else
            data.addEdge(base::PlannerDataVertex(motions[i]->parent->state),
                         base::PlannerDataVertex(motions[i]->state));
    }
}

bool ompl::geometric::TRRT::transitionTest(double childCost, double parentCost, double distance)
{
    // Always accept if new state has same or lower cost than old state
    if (childCost <= parentCost)
        return true;

    // Difference in cost
    double costSlope = (childCost - parentCost) / distance;

    // The probability of acceptance of a new configuration is defined by comparing its cost c_j
    // relatively to the cost c_i of its parent in the tree. Based on the Metropolis criterion.
    double transitionProbability = 1.; // if cost_slope is <= 0, probabilty is 1

    // Only return at end
    bool result = false;

    // Calculate tranision probabilty
    if (costSlope > 0)
    {
        transitionProbability = exp(-costSlope / (kConstant_ * temp_));
    }

    // Check if we can accept it
    if (rng_.uniform01() <= transitionProbability)
    {
        if (temp_ > minTemperature_)
        {
            temp_ /= tempChangeFactor_;

            // Prevent temp_ from getting too small
            if (temp_ < minTemperature_)
            {
                temp_ = minTemperature_;
            }
        }

        numStatesFailed_ = 0;

        result = true;
    }
    else
    {
        // State has failed
        if (numStatesFailed_ >= maxStatesFailed_)
        {
            temp_ *= tempChangeFactor_;
            numStatesFailed_ = 0;
        }
        else
        {
            ++numStatesFailed_;
        }

    }

    return result;
}

bool ompl::geometric::TRRT::minExpansionControl(double randMotionDistance)
{
    // Decide to accept or not
    if (randMotionDistance > frontierThreshold_)
    {
        // participates in the tree expansion
        ++frontierCount_;

        return true;
    }
    else
    {
        // participates in the tree refinement

        // check our ratio first before accepting it
        if ((double)nonfrontierCount_ / (double)frontierCount_ > frontierNodeRatio_)
        {
            // Increment so that the temperature rises faster
            ++numStatesFailed_;

            // reject this node as being too much refinement
            return false;
        }
        else
        {
            ++nonfrontierCount_;
            return true;
        }
    }
}<|MERGE_RESOLUTION|>--- conflicted
+++ resolved
@@ -98,22 +98,12 @@
     Planner::setup();
     tools::SelfConfig selfConfig(si_, getName());
 
-<<<<<<< HEAD
-    double averageCost;
     base::MechanicalWorkOptimizationObjective *opt = dynamic_cast<base::MechanicalWorkOptimizationObjective*>(pdef_->getOptimizationObjective().get());
     if (!opt)
     {
 	OMPL_ERROR("TRRT was supplied an inappropriate optimization objective; it can only handle types of MechanicalWorkOptimizationObjective.");
-	averageCost = 1.0;
-    }
-    else
-    {
-      // Find the average cost of states by sampling x=100 random states
-      averageCost = pdef_->getOptimizationObjective()->averageStateCost(100).v;
-    }
-
-=======
->>>>>>> 197e0b9d
+    }
+
     // Set maximum distance a new node can be from its nearest neighbor
     if (maxDistance_ < std::numeric_limits<double>::epsilon())
     {
@@ -132,7 +122,7 @@
     if (kConstant_ < std::numeric_limits<double>::epsilon())
     {
         // Find the average cost of states by sampling
-        double averageCost = si_->averageStateCost(magic::TEST_STATE_COUNT);
+        double averageCost = opt->averageStateCost(magic::TEST_STATE_COUNT).v;
         kConstant_ = averageCost;
         OMPL_DEBUG("K constant detected to be %lf", kConstant_);
     }
@@ -313,11 +303,7 @@
         base::Cost childCost = opt->stateCost(newState);
 
         // Only add this motion to the tree if the tranistion test accepts it
-<<<<<<< HEAD
         if(!transitionTest(childCost.v, nearMotion->cost.v, motionDistance))
-=======
-        if (!transitionTest(childCost, nearMotion->cost, motionDistance))
->>>>>>> 197e0b9d
         {
             continue; // give up on this one and try a new sample
         }
